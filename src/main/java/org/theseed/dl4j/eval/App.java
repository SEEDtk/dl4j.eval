package org.theseed.dl4j.eval;

import java.util.Arrays;

import org.theseed.utils.BaseProcessor;

/**
 * DL4J-based genome evaluation
 *
 * train	train models to predict role frequencies
 * eval		evaluate a directory of GTO files
 * p3eval	evaluate a list of PATRIC genomes
 * gto		evaluate a single GTO
 * compare	produce an ORF-by-ORF comparison of genomes with their reference genomes
 * bins		evaluate binning results
 * build	build a genome consistency evaluator from training data
 * analyze	analyze significant contributions among input features
 * p3All	create a master directory of evaluation GTOs for PATRIC prokaryotes
 * comp3	produce completeness engine from master directory
 * mass		produce a summary evaluation report on a group of genomes
 * sort		sort the summary evaluation report
<<<<<<< HEAD
 * rTrain	process a role-training file to generate presence/absence classifiers
=======
 * rRoles	create a report on the roles present or absent in a group of genomes
>>>>>>> e3ddfde5
 *
 */
public class App
{
    public static void main( String[] args )
    {
        // Get the control parameter.
        String command = args[0];
        String[] newArgs = Arrays.copyOfRange(args, 1, args.length);
        BaseProcessor processor;
        // Parse the parameters.
        switch (command) {
        case "analyze" :
            processor = new AnalyzeProcessor();
            break;
        case "train" :
            processor = new TrainProcessor();
            break;
        case "eval" :
            processor = new EvalProcessor();
            break;
        case "p3eval" :
            processor = new P3EvalProcessor();
            break;
        case "gto" :
            processor = new GtoEvalProcessor();
            break;
        case "compare" :
            processor = new CompareProcessor();
            break;
        case "bins" :
            processor = new BinProcessor();
            break;
        case "build" :
            processor = new BuildProcessor();
            break;
        case "p3All" :
            processor = new P3AllProcessor();
            break;
        case "comp" :
            processor = new CompletenessRolesProcessor();
            break;
        case "mass" :
            processor = new MassEvalProcessor();
            break;
        case "sort" :
            processor = new EvalSortProcessor();
            break;
<<<<<<< HEAD
        case "rTrain" :
            processor = new RoleTrainProcessor();
=======
        case "rRoles" :
            processor = new RoleReportProcessor();
>>>>>>> e3ddfde5
            break;
        default :
            throw new RuntimeException("Invalid command " + command + ".");
        }
        boolean ok = processor.parseCommand(newArgs);
        if (ok) {
            processor.run();
        }
    }
}
<|MERGE_RESOLUTION|>--- conflicted
+++ resolved
@@ -19,11 +19,8 @@
  * comp3	produce completeness engine from master directory
  * mass		produce a summary evaluation report on a group of genomes
  * sort		sort the summary evaluation report
-<<<<<<< HEAD
+ * rRoles	create a report on the roles present or absent in a group of genomes
  * rTrain	process a role-training file to generate presence/absence classifiers
-=======
- * rRoles	create a report on the roles present or absent in a group of genomes
->>>>>>> e3ddfde5
  *
  */
 public class App
@@ -72,13 +69,11 @@
         case "sort" :
             processor = new EvalSortProcessor();
             break;
-<<<<<<< HEAD
         case "rTrain" :
             processor = new RoleTrainProcessor();
-=======
+            break;
         case "rRoles" :
             processor = new RoleReportProcessor();
->>>>>>> e3ddfde5
             break;
         default :
             throw new RuntimeException("Invalid command " + command + ".");
